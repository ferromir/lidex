--- conflicted
+++ resolved
@@ -349,16 +349,6 @@
 
 describe("makeClient", () => {
   it("creates a client", async () => {
-<<<<<<< HEAD
-    const config: Config = {
-      persistence,
-      handlers: new Map(),
-    };
-
-    const client = await makeClient(config);
-    expect(client).toBeDefined();
-    expect(persistence.init).toHaveBeenCalled();
-=======
     const config: ClientConfig = { persistence };
     const client = await makeClient(config);
     expect(client).toBeDefined();
@@ -370,6 +360,5 @@
     const config: WorkerConfig = { persistence, handlers: new Map() };
     const worker = await makeWorker(config);
     expect(worker).toBeDefined();
->>>>>>> 045a0757
   });
 });