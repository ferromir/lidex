--- conflicted
+++ resolved
@@ -125,27 +125,6 @@
 
 function makeMakeStep(persistence: Persistence, timeoutIntervalMs: number) {
   return function (workflowId: string) {
-<<<<<<< HEAD
-    return async function <T>(id: string, fn: () => Promise<T>): Promise<T> {
-      const workflow = await workflows.findOne(
-        {
-          id: workflowId,
-        },
-        {
-          projection: {
-            _id: 0,
-            [`steps.${id}`]: 1,
-          },
-        }
-      );
-
-      if (!workflow) {
-        throw new LidexError(`workflow not found: ${workflowId}`);
-      }
-
-      if (workflow.steps && workflow.steps[id] != undefined) {
-        return workflow.steps[id] as T;
-=======
     return async function <T>(
       stepId: string,
       fn: () => Promise<T>
@@ -154,7 +133,6 @@
 
       if (output != undefined) {
         return output as T;
->>>>>>> b0bc17f4
       }
 
       output = await fn();
